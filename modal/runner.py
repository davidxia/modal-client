--- conflicted
+++ resolved
@@ -80,14 +80,11 @@
         description=description,
         environment_name=environment_name,
         app_state=app_state,  # type: ignore
-<<<<<<< HEAD
-=======
     )
     app_resp, _ = await asyncio.gather(
         retry_transient_errors(client.stub.AppCreate, app_req),
         # Cache the environment associated with the app now as we will use it later
         _get_environment_cached(environment_name, client),
->>>>>>> d9fff521
     )
     logger.debug(f"Created new app with id {app_resp.app_id}")
     return RunningApp(
@@ -307,12 +304,6 @@
         # as losing the local connection will not affect the running app
         def heartbeat():
             return _heartbeat(client, running_app.app_id)
-<<<<<<< HEAD
-
-        tc.infinite_loop(heartbeat, sleep=HEARTBEAT_INTERVAL, log_exception=not detach)
-        logs_loop: Optional[asyncio.Task] = None
-=======
->>>>>>> d9fff521
 
         tc.infinite_loop(heartbeat, sleep=HEARTBEAT_INTERVAL, log_exception=not detach)
         logs_loop: Optional[asyncio.Task] = None
@@ -338,23 +329,13 @@
             await _publish_app(client, running_app, app_state, app._indexed_objects)
         except asyncio.CancelledError as e:
             # this typically happens on sigint/ctrl-C during setup (they KeyboardInterrupt happens in the main thread)
-<<<<<<< HEAD
-            if output_mgr := OutputManager.get():
+            if output_mgr := _get_output_manager():
                 output_mgr.print("Aborting app initialization...\n")
 
             await _status_based_disconnect(client, running_app.app_id, e)
             app._uncreate_all_objects()
             raise
 
-=======
-            if output_mgr := _get_output_manager():
-                output_mgr.print("Aborting app initialization...\n")
-
-            await _status_based_disconnect(client, running_app.app_id, e)
-            app._uncreate_all_objects()
-            raise
-
->>>>>>> d9fff521
         try:
             # Show logs from dynamically created images.
             # TODO: better way to do this
@@ -394,27 +375,12 @@
 
                 if output_mgr:
                     output_mgr.print(
-                        "Disconnecting from Modal - This will terminate your Modal app in a few seconds.\n"
-                    )
-                await _status_based_disconnect(client, running_app.app_id, e)
-                if logs_loop:
-                    try:
-                        await asyncio.wait_for(logs_loop, timeout=logs_timeout)
-                    except asyncio.TimeoutError:
-                        logger.warning("Timed out waiting for final app logs.")
-
-                if output_mgr:
-                    output_mgr.print(
                         step_completed(
                             "App aborted. "
                             f"[grey70]View run at [underline]{running_app.app_page_url}[/underline][/grey70]"
                         )
                     )
-<<<<<<< HEAD
             raise
-=======
-            return
->>>>>>> d9fff521
         except BaseException as e:
             # TODO: unexpected error - log something?
             await _status_based_disconnect(client, running_app.app_id, e)
@@ -430,11 +396,7 @@
             except asyncio.TimeoutError:
                 logger.warning("Timed out waiting for final app logs.")
 
-<<<<<<< HEAD
-    if output_mgr := OutputManager.get():
-=======
     if output_mgr := _get_output_manager():
->>>>>>> d9fff521
         output_mgr.print(
             step_completed(
                 f"App completed. [grey70]View run at [underline]{running_app.app_page_url}[/underline][/grey70]"
@@ -567,7 +529,7 @@
             await _disconnect(client, running_app.app_id, reason=api_pb2.APP_DISCONNECT_REASON_DEPLOYMENT_EXCEPTION)
             raise e
         except asyncio.CancelledError as e:
-            if output_mgr := OutputManager.get():
+            if output_mgr := _get_output_manager():
                 output_mgr.print("\n[red]Aborted app deploy[/red]")
             await _status_based_disconnect(client, running_app.app_id, e)
             raise
