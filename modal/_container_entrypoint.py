--- conflicted
+++ resolved
@@ -406,33 +406,6 @@
                 param_args = ()
                 param_kwargs = {}
 
-<<<<<<< HEAD
-            if function_def.is_class:
-                # this is a bit ugly - match the function and class based on function name to get metadata
-                # This metadata is required in order to hydrate the class in case it's not globally
-                # decorated (or serialized)
-                service_base_function_id = container_args.app_layout.function_ids[function_def.function_name]
-                service_function_hydration_data = [
-                    o for o in container_args.app_layout.objects if o.object_id == service_base_function_id
-                ][0]
-                class_id = container_args.app_layout.class_ids[function_def.function_name.removesuffix(".*")]
-
-                service = import_class_service(
-                    function_def,
-                    service_function_hydration_data,
-                    class_id,
-                    client,
-                    ser_usr_cls,
-                    param_args,
-                    param_kwargs,
-                )
-            else:
-                service = import_single_function_service(
-                    function_def,
-                    ser_usr_cls,
-                    ser_fun,
-                )
-=======
             with execution_context._import_context():
                 if function_def.is_class:
                     # this is a bit ugly - match the function and class based on function name to get metadata
@@ -458,10 +431,7 @@
                         function_def,
                         ser_usr_cls,
                         ser_fun,
-                        param_args,
-                        param_kwargs,
                     )
->>>>>>> 1f09fab5
 
             active_app = service.app
 
