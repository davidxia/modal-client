--- conflicted
+++ resolved
@@ -26,11 +26,7 @@
     grpclib==0.4.7
     protobuf>=3.19,<6.0,!=4.24.0
     rich>=12.0.0
-<<<<<<< HEAD
     synchronicity~=0.6.7
-=======
-    synchronicity~=0.6.5
->>>>>>> 3eb68d34
     toml
     typer~=0.9.0
     types-certifi
