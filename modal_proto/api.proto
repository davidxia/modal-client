--- conflicted
+++ resolved
@@ -1045,11 +1045,8 @@
   uint32 batch_max_size = 60; // Maximum number of inputs to fetch at once
   uint64 batch_linger_ms = 61; // Miliseconds to block before a response is needed
   bool i6pn_enabled = 62;
-<<<<<<< HEAD
+  bool _experimental_concurrent_cancellations = 63;
   uint32 max_concurrent_inputs = 63; // Maximum when attempting to override input concurrency
-=======
-  bool _experimental_concurrent_cancellations = 63;
->>>>>>> 5d974437
 }
 
 message FunctionBindParamsRequest {
