--- conflicted
+++ resolved
@@ -909,23 +909,15 @@
     assert c.a == 10
     assert c.get_value.local() == 10
     assert c.b == "hello"
-<<<<<<< HEAD
     assert c.d == b"world"
-    d = UsingAnnotationParameters(a=11, b="good", d=b"bye")
-    assert d.b == "good"
+
+    d = UsingAnnotationParameters(a=11, b="goodbye", d=b"bye")
+    assert d.b == "goodbye"
     assert d.d == b"bye"
-    # TODO(elias): fix "eager" constructor call validation by looking at signature
-    # with pytest.raises(TypeError, match="missing a required argument: 'a'"):
-    #     UsingAnnotationParameters()
-=======
-
-    d = UsingAnnotationParameters(a=11, b="goodbye")
-    assert d.b == "goodbye"
 
     with pytest.raises(ValueError, match="Missing required parameter: a"):
         with app2.run(client=client):
             UsingAnnotationParameters().get_value.remote()  # type: ignore
->>>>>>> e4f473db
 
     # check that implicit constructors trigger strict parametrization
     function_info: FunctionInfo = synchronizer._translate_in(UsingAnnotationParameters)._class_service_function._info  # type: ignore
