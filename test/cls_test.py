--- conflicted
+++ resolved
@@ -1076,7 +1076,6 @@
     assert "C().method instead of C.method" in warning_string
 
 
-<<<<<<< HEAD
 def test_bytes_serialization_validation(servicer, client, set_env_client):
     app = modal.App()
 
@@ -1094,8 +1093,8 @@
 
         C(foo=b"this is a string").get_foo.spawn()  # bytes are allowed
         C().get_foo.spawn()  # default is allowed
-=======
+
+
 def test_method_on_cls_access_warns():
     with pytest.warns(match="instantiate classes before using methods"):
-        print(Foo.bar)
->>>>>>> 781ac8e0
+        print(Foo.bar)